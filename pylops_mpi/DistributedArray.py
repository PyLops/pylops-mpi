from enum import Enum
from numbers import Integral
from typing import Any, List, Optional, Tuple, Union, NewType

import numpy as np
from mpi4py import MPI
from pylops.utils import DTypeLike, NDArray
from pylops.utils import deps as pylops_deps  # avoid namespace crashes with pylops_mpi.utils
from pylops.utils._internal import _value_or_sized_to_tuple
from pylops.utils.backend import get_array_module, get_module, get_module_name
from pylops_mpi.utils import deps

cupy_message = pylops_deps.cupy_import("the DistributedArray module")
nccl_message = deps.nccl_import("the DistributedArray module")

if nccl_message is None and cupy_message is None:
    from pylops_mpi.utils._nccl import nccl_allgather, nccl_allreduce, nccl_asarray, nccl_bcast, nccl_split, nccl_send, nccl_recv
    from cupy.cuda.nccl import NcclCommunicator
else:
    NcclCommunicator = Any

NcclCommunicatorType = NewType("NcclCommunicator", NcclCommunicator)


class Partition(Enum):
    r"""Enum class

    Distributing data among different processes.

    - ``BROADCAST``: Distributes data to all processes
      (ensuring that data is kept consistent across processes)
    - ``UNSAFE_BROADCAST``: Distributes data to all processes
      (without ensuring that data is kept consistent across processes)
    - ``SCATTER``: Distributes unique portions to each process.
    """
    BROADCAST = "Broadcast"
    UNSAFE_BROADCAST = "UnsafeBroadcast"
    SCATTER = "Scatter"


def local_split(global_shape: Tuple, base_comm: MPI.Comm,
                partition: Partition, axis: int):
    """To get the local shape from the global shape

    Parameters
    ----------
    global_shape : :obj:`tuple`
        Shape of the global array.
    base_comm : :obj:`MPI.Comm`
        Base MPI Communicator.
    partition : :obj:`Partition`
        Type of partition.
    axis : :obj:`int`
        Axis of distribution

    Returns
    -------
    local_shape : :obj:`tuple`
        Shape of the local array.
    """
    if partition in [Partition.BROADCAST, Partition.UNSAFE_BROADCAST]:
        local_shape = global_shape
    else:
        # Split the array
        local_shape = list(global_shape)
        if base_comm.Get_rank() < (global_shape[axis] % base_comm.Get_size()):
            local_shape[axis] = global_shape[axis] // base_comm.Get_size() + 1
        else:
            local_shape[axis] = global_shape[axis] // base_comm.Get_size()
    return tuple(local_shape)


def subcomm_split(mask, comm: Optional[Union[MPI.Comm, NcclCommunicatorType]] = MPI.COMM_WORLD):
    """Create new communicators based on mask

    This method creates new communicators based on ``mask``.

    Parameters
    ----------
    mask : :obj:`list`
        Mask defining subsets of ranks to consider when performing 'global'
        operations on the distributed array such as dot product or norm.

    comm : :obj:`mpi4py.MPI.Comm` or `cupy.cuda.nccl.NcclCommunicator`, optional
        A Communicator over which array is distributed
        Defaults to ``mpi4py.MPI.COMM_WORLD``.

    Returns:
    -------
    sub_comm : :obj:`mpi4py.MPI.Comm` or :obj:`cupy.cuda.nccl.NcclCommunicator`
        Subcommunicator according to mask
    """
    # NcclCommunicatorType cannot be used with isinstance() so check the negate of MPI.Comm
    if deps.nccl_enabled and not isinstance(comm, MPI.Comm):
        sub_comm = nccl_split(mask)
    else:
        rank = comm.Get_rank()
        sub_comm = comm.Split(color=mask[rank], key=rank)
    return sub_comm


class DistributedArray:
    r"""Distributed Numpy Arrays

    Multidimensional NumPy-like distributed arrays.
    It brings NumPy arrays to high-performance computing.

    .. warning:: When setting the partition of the DistributedArray to
        :obj:`pylops_mpi.Partition.BROADCAST`, it is crucial to be aware
        that any attempts to make arrays different from rank to rank will be
        overwritten by the actions of rank 0. This is accomplished internally
        by broadcasting the content of rank 0 every time a modification of
        the array is attempted. Such a behaviour does however incur a cost
        as communication may be not needed if the user ensures not to modify
        the content of the array in different ranks in a different way. To
        avoid broadcasting, one can use :obj:`pylops_mpi.Partition.UNSAFE_BROADCAST`
        instead.

    Parameters
    ----------
    global_shape : :obj:`tuple` or :obj:`int`
        Shape of the global array.
    base_comm : :obj:`mpi4py.MPI.Comm`, optional
        MPI Communicator over which array is distributed.
        Defaults to ``mpi4py.MPI.COMM_WORLD``.
    base_comm_nccl : :obj:`cupy.cuda.nccl.NcclCommunicator`, optional
        NCCL Communicator over which array is distributed. Whenever NCCL
        Communicator is provided, the base_comm will be set to MPI.COMM_WORLD.
    partition : :obj:`Partition`, optional
        Broadcast, UnsafeBroadcast, or Scatter the array. Defaults to ``Partition.SCATTER``.
    axis : :obj:`int`, optional
        Axis along which distribution occurs. Defaults to ``0``.
    local_shapes : :obj:`list`, optional
        List of tuples or integers representing local shapes at each rank.
    mask : :obj:`list`, optional
        Mask defining subsets of ranks to consider when performing 'global'
        operations on the distributed array such as dot product or norm.
    engine : :obj:`str`, optional
        Engine used to store array (``numpy`` or ``cupy``)
    dtype : :obj:`str`, optional
        Type of elements in input array. Defaults to ``numpy.float64``.
    """

    def __init__(self, global_shape: Union[Tuple, Integral],
                 base_comm: Optional[MPI.Comm] = MPI.COMM_WORLD,
                 base_comm_nccl: Optional[NcclCommunicatorType] = None,
                 partition: Partition = Partition.SCATTER, axis: int = 0,
                 local_shapes: Optional[List[Union[Tuple, Integral]]] = None,
                 mask: Optional[List[Integral]] = None,
                 engine: Optional[str] = "numpy",
                 dtype: Optional[DTypeLike] = np.float64):
        if isinstance(global_shape, Integral):
            global_shape = (global_shape,)
        if len(global_shape) <= axis:
            raise IndexError(f"Axis {axis} out of range for DistributedArray "
                             f"of shape {global_shape}")
        if partition not in Partition:
            raise ValueError(f"Should be either {Partition.BROADCAST}, "
                             f"{Partition.UNSAFE_BROADCAST} or {Partition.SCATTER}")
        if base_comm_nccl and engine != "cupy":
            raise ValueError("NCCL Communicator only works with engine `cupy`")

        self.dtype = dtype
        self._global_shape = _value_or_sized_to_tuple(global_shape)
        self._base_comm_nccl = base_comm_nccl
        if base_comm_nccl is None:
            self._base_comm = base_comm
        else:
            self._base_comm = MPI.COMM_WORLD
        self._partition = partition
        self._axis = axis
        self._mask = mask
        self._sub_comm = (base_comm if base_comm_nccl is None else base_comm_nccl) if mask is None else subcomm_split(mask, (base_comm if base_comm_nccl is None else base_comm_nccl))
        local_shapes = local_shapes if local_shapes is None else [_value_or_sized_to_tuple(local_shape) for local_shape in local_shapes]
        self._check_local_shapes(local_shapes)
        self._local_shape = local_shapes[self.rank] if local_shapes else local_split(global_shape, base_comm,
                                                                                     partition, axis)

        self._engine = engine
        self._local_array = get_module(engine).empty(shape=self.local_shape, dtype=self.dtype)

    def __getitem__(self, index):
        return self.local_array[index]

    def __setitem__(self, index, value):
        """Setter Method

        `Partition.SCATTER` - Local Arrays are assigned their
        unique values.

        `Partition.UNSAFE_SCATTER` - Local Arrays are assigned their
        unique values.

        `Partition.BROADCAST` - The value at rank-0 is broadcasted
        and is assigned to all the ranks.

        Parameters
        ----------
        index : :obj:`int` or :obj:`slice`
            Represents the index positions where a value needs to be assigned.
        value : :obj:`int` or :obj:`numpy.ndarray`
            Represents the value that will be assigned to the local array at
            the specified index positions.
        """
        if self.partition is Partition.BROADCAST:
            if deps.nccl_enabled and getattr(self, "base_comm_nccl"):
                nccl_bcast(self.base_comm_nccl, self.local_array, index, value)
            else:
                self.local_array[index] = self.base_comm.bcast(value)
        else:
            self.local_array[index] = value

    @property
    def global_shape(self):
        """Global Shape of the array

        Returns
        -------
        global_shape : :obj:`tuple`
        """
        return self._global_shape

    @property
    def base_comm(self):
        """Base MPI Communicator

        Returns
        -------
        base_comm : :obj:`MPI.Comm`
        """
        return self._base_comm

    @property
    def base_comm_nccl(self):
        """Base NCCL Communicator

        Returns
        -------
        base_comm : :obj:`cupy.cuda.nccl.NcclCommunicator`
        """
        return self._base_comm_nccl

    @property
    def local_shape(self):
        """Local Shape of the Distributed array

        Returns
        -------
        local_shape : :obj:`tuple`
        """
        return self._local_shape

    @property
    def mask(self):
        """Mask of the Distributed array

        Returns
        -------
        mask : :obj:`list`
        """
        return self._mask

    @property
    def engine(self):
        """Engine of the Distributed array

        Returns
        -------
        engine : :obj:`str`
        """
        return self._engine

    @property
    def local_array(self):
        """View of the Local Array

        Returns
        -------
        local_array : :obj:`numpy.ndarray`
        """
        return self._local_array

    @property
    def rank(self):
        """Rank of the current process

        Returns
        -------
        rank : :obj:`int`
        """
        return self.base_comm.Get_rank()

    @property
    def size(self):
        """Total number of processes
        Size of parallel environment

        Returns
        -------
        size : :obj:`int`
        """
        return self.base_comm.Get_size()

    @property
    def axis(self):
        """Axis along which distribution occurs

        Returns
        -------
        axis : :obj:`int`
        """
        return self._axis

    @property
    def ndim(self):
        """Number of dimensions of the global array

        Returns
        -------
        ndim : :obj:`int`
        """
        return len(self.global_shape)

    @property
    def partition(self):
        """Type of Distribution

        Returns
        -------
        partition_type : :obj:`str`
        """
        return self._partition

    @property
    def local_shapes(self):
        """Gather Local shapes from all ranks

        Returns
        -------
        local_shapes : :obj:`list`
        """
        if deps.nccl_enabled and getattr(self, "base_comm_nccl"):
            return self._nccl_local_shapes(False)
        else:
            return self._allgather(self.local_shape)

    @property
    def sub_comm(self):
        """MPI Sub-Communicator

        Returns
        -------
        sub_comm : :obj:`MPI.Comm` or `cupy.cuda.nccl.NcclCommunicator`
        """
        return self._sub_comm

    def asarray(self, masked: bool = False):
        """Global view of the array

        Gather all the local arrays from base communicator or subcommunicator

        Parameters
        ----------
        masked : :obj:`bool`
            Return local arrays of the subcommunicator (`True`) or base communicator (`False`).

        Returns
        -------
        final_array : :obj:`numpy.ndarray`
            Global Array gathered at all ranks
        """
        # Since the global array was replicated at all ranks
        if self.partition in [Partition.BROADCAST, Partition.UNSAFE_BROADCAST]:
            # Get only self.local_array.
            return self.local_array

        if deps.nccl_enabled and getattr(self, "base_comm_nccl"):
            return nccl_asarray(self.sub_comm if masked else self.base_comm_nccl,
<<<<<<< HEAD
                                self.local_array, self.local_shapes, self.axis)
=======
                                self.local_array, self._nccl_local_shapes(masked), self.axis)
>>>>>>> 18e31ab3
        else:
            # Gather all the local arrays and apply concatenation.
            if masked:
                final_array = self._allgather_subcomm(self.local_array)
            else:
                final_array = self._allgather(self.local_array)
            return np.concatenate(final_array, axis=self.axis)

    @classmethod
    def to_dist(cls, x: NDArray,
                base_comm: MPI.Comm = MPI.COMM_WORLD,
                base_comm_nccl: NcclCommunicatorType = None,
                partition: Partition = Partition.SCATTER,
                axis: int = 0,
                local_shapes: Optional[List[Tuple]] = None,
                mask: Optional[List[Integral]] = None):
        """Convert A Global Array to a Distributed Array

        Parameters
        ----------
        x : :obj:`numpy.ndarray`
            Global array.
        base_comm : :obj:`MPI.Comm`, optional
            MPI base communicator
        base_comm_nccl : :obj:`cupy.cuda.nccl.NcclCommunicator`, optional
            NCCL base communicator
        partition : :obj:`Partition`, optional
            Distributes the array, Defaults to ``Partition.Scatter``.
        axis : :obj:`int`, optional
            Axis of Distribution
        local_shapes : :obj:`list`, optional
            Local Shapes at each rank.
        mask : :obj:`list`, optional
            Mask defining subsets of ranks to consider when performing 'global'
            operations on the distributed array such as dot product or norm.

        Returns
        -------
        dist_array : :obj:`DistributedArray`
            Distributed Array of the Global Array
        """
        dist_array = DistributedArray(global_shape=x.shape,
                                      base_comm=base_comm,
                                      base_comm_nccl=base_comm_nccl,
                                      partition=partition,
                                      axis=axis,
                                      local_shapes=local_shapes,
                                      mask=mask,
                                      engine=get_module_name(get_array_module(x)),
                                      dtype=x.dtype)
        if partition in [Partition.BROADCAST, Partition.UNSAFE_BROADCAST]:
            dist_array[:] = x
        else:
            slices = [slice(None)] * x.ndim
            local_shapes = np.append([0], dist_array._allgather(
                dist_array.local_shape[axis]))
            sum_shapes = np.cumsum(local_shapes)
            slices[axis] = slice(sum_shapes[dist_array.rank],
                                 sum_shapes[dist_array.rank + 1], None)
            dist_array[:] = x[tuple(slices)]
        return dist_array

    def _check_local_shapes(self, local_shapes):
        """Check if the local shapes align with the global shape"""
        if local_shapes:
            if len(local_shapes) != self.size:
                raise ValueError(f"Length of local shapes is not equal to number of processes; "
                                 f"{len(local_shapes)} != {self.size}")
            # Check if local shape == global shape
            if self.partition in [Partition.BROADCAST, Partition.UNSAFE_BROADCAST] and local_shapes[self.rank] != self.global_shape:
                raise ValueError(f"Local shape is not equal to global shape at rank = {self.rank};"
                                 f"{local_shapes[self.rank]} != {self.global_shape}")
            elif self.partition is Partition.SCATTER:
                local_shape = local_shapes[self.rank]
                # Check if local shape sum up to global shape and other dimensions align with global shape
                if self._allreduce(local_shape[self.axis]) != self.global_shape[self.axis] or \
                        not np.array_equal(np.delete(local_shape, self.axis), np.delete(self.global_shape, self.axis)):
                    raise ValueError(f"Local shapes don't align with the global shape;"
                                     f"{local_shapes} != {self.global_shape}")

    def _check_partition_shape(self, dist_array):
        """Check Partition and Local Shape of the Array
        """
        if self.partition != dist_array.partition:
            raise ValueError("Partition of both the arrays must be same")
        if self.local_shape != dist_array.local_shape:
            raise ValueError(f"Local Array Shape Mismatch - "
                             f"{self.local_shape} != {dist_array.local_shape}")

    def _check_mask(self, dist_array):
        """Check mask of the Array
        """
        if not np.array_equal(self.mask, dist_array.mask):
            raise ValueError("Mask of both the arrays must be same")

    def _allreduce(self, send_buf, recv_buf=None, op: MPI.Op = MPI.SUM):
        """Allreduce operation
        """
        if deps.nccl_enabled and getattr(self, "base_comm_nccl"):
            return nccl_allreduce(self.base_comm_nccl, send_buf, recv_buf, op)
        else:
            if recv_buf is None:
                return self.base_comm.allreduce(send_buf, op)
            # For MIN and MAX which require recv_buf
            self.base_comm.Allreduce(send_buf, recv_buf, op)
            return recv_buf

    def _allreduce_subcomm(self, send_buf, recv_buf=None, op: MPI.Op = MPI.SUM):
        """Allreduce operation with subcommunicator
        """
        if deps.nccl_enabled and getattr(self, "base_comm_nccl"):
            return nccl_allreduce(self.sub_comm, send_buf, recv_buf, op)
        else:
            if recv_buf is None:
                return self.sub_comm.allreduce(send_buf, op)
            # For MIN and MAX which require recv_buf
            self.sub_comm.Allreduce(send_buf, recv_buf, op)
            return recv_buf

    def _allgather(self, send_buf, recv_buf=None):
        """Allgather operation
        """
        if deps.nccl_enabled and self.base_comm_nccl:
            return nccl_allgather(self.base_comm_nccl, send_buf, recv_buf)
        else:
            if recv_buf is None:
                return self.base_comm.allgather(send_buf)
            self.base_comm.Allgather(send_buf, recv_buf)
            return recv_buf

    def _allgather_subcomm(self, send_buf, recv_buf=None):
        """Allgather operation with subcommunicator
        """
        if deps.nccl_enabled and getattr(self, "base_comm_nccl"):
            return nccl_allgather(self.sub_comm, send_buf, recv_buf)
        else:
            if recv_buf is None:
                return self.sub_comm.allgather(send_buf)
            self.sub_comm.Allgather(send_buf, recv_buf)

    def _send(self, send_buf, dest, count=None, tag=None):
        """ Send operation
        """
        if deps.nccl_enabled and self.base_comm_nccl:
            if count is None:
                # assuming sending the whole array
                count = send_buf.size
            nccl_send(self.base_comm_nccl, send_buf, dest, count)
        else:
            self.base_comm.Send(send_buf, dest, tag)

    def _recv(self, recv_buf=None, source=0, count=None, tag=None):
        """ Receive operation
        """
        # NCCL must be called with recv_buf. Size cannot be inferred from
        # other arguments and thus cannot be dynamically allocated
        if deps.nccl_enabled and self.base_comm_nccl and recv_buf is not None:
            if recv_buf is not None:
                if count is None:
                    # assuming data will take a space of the whole buffer
                    count = recv_buf.size
                nccl_recv(self.base_comm_nccl, recv_buf, source, count)
                return recv_buf
            else:
                raise ValueError("Using recv with NCCL must also supply receiver buffer ")
        else:
            # MPI allows a receiver buffer to be optional
            if recv_buf is None:
                return self.base_comm.recv(source=source, tag=tag)
            self.base_comm.Recv(buf=recv_buf, source=source, tag=tag)
            return recv_buf

    def _nccl_local_shapes(self, masked: bool):
        """Get the the list of shapes of every GPU in the communicator
        """
        # gather tuple of shapes from every rank within thee communicator and copy from GPU to CPU
        if masked:
            all_tuples = self._allgather_subcomm(self.local_shape).get()
        else:
            all_tuples = self._allgather(self.local_shape).get()
        # NCCL returns the flat array that packs every tuple as 1-dimensional array
        # unpack each tuple from each rank
        tuple_len = len(self.local_shape)
        local_shapes = [tuple(all_tuples[i : i + tuple_len]) for i in range(0, len(all_tuples), tuple_len)]
        return local_shapes

    def __neg__(self):
        arr = DistributedArray(global_shape=self.global_shape,
                               base_comm=self.base_comm,
                               partition=self.partition,
                               axis=self.axis,
                               local_shapes=self.local_shapes,
                               mask=self.mask,
                               engine=self.engine,
                               dtype=self.dtype)
        arr[:] = -self.local_array
        return arr

    def __add__(self, x):
        return self.add(x)

    def __iadd__(self, x):
        return self.iadd(x)

    def __sub__(self, x):
        return self.__add__(-x)

    def __isub__(self, x):
        return self.__iadd__(-x)

    def __mul__(self, x):
        return self.multiply(x)

    def __rmul__(self, x):
        return self.multiply(x)

    def add(self, dist_array):
        """Distributed Addition of arrays
        """
        self._check_partition_shape(dist_array)
        self._check_mask(dist_array)
        SumArray = DistributedArray(global_shape=self.global_shape,
                                    base_comm=self.base_comm,
                                    base_comm_nccl=self.base_comm_nccl,
                                    dtype=self.dtype,
                                    partition=self.partition,
                                    local_shapes=self.local_shapes,
                                    mask=self.mask,
                                    engine=self.engine,
                                    axis=self.axis)
        SumArray[:] = self.local_array + dist_array.local_array
        return SumArray

    def iadd(self, dist_array):
        """Distributed In-place Addition of arrays
        """
        self._check_partition_shape(dist_array)
        self._check_mask(dist_array)
        self[:] = self.local_array + dist_array.local_array
        return self

    def multiply(self, dist_array):
        """Distributed Element-wise multiplication
        """
        if isinstance(dist_array, DistributedArray):
            self._check_partition_shape(dist_array)
            self._check_mask(dist_array)

        ProductArray = DistributedArray(global_shape=self.global_shape,
                                        base_comm=self.base_comm,
                                        base_comm_nccl=self.base_comm_nccl,
                                        dtype=self.dtype,
                                        partition=self.partition,
                                        local_shapes=self.local_shapes,
                                        mask=self.mask,
                                        engine=self.engine,
                                        axis=self.axis)
        if isinstance(dist_array, DistributedArray):
            # multiply two DistributedArray
            ProductArray[:] = self.local_array * dist_array.local_array
        else:
            # multiply with scalar
            ProductArray[:] = self.local_array * dist_array
        return ProductArray

    def dot(self, dist_array):
        """Distributed Dot Product
        """
        self._check_partition_shape(dist_array)
        self._check_mask(dist_array)
        ncp = get_module(self.engine)
        # Convert to Partition.SCATTER if Partition.BROADCAST
        x = DistributedArray.to_dist(x=self.local_array, base_comm=self.base_comm, base_comm_nccl=self.base_comm_nccl) \
            if self.partition in [Partition.BROADCAST, Partition.UNSAFE_BROADCAST] else self
        y = DistributedArray.to_dist(x=dist_array.local_array, base_comm=self.base_comm, base_comm_nccl=self.base_comm_nccl) \
            if self.partition in [Partition.BROADCAST, Partition.UNSAFE_BROADCAST] else dist_array
        # Flatten the local arrays and calculate dot product
        return self._allreduce_subcomm(ncp.dot(x.local_array.flatten(), y.local_array.flatten()))

    def _compute_vector_norm(self, local_array: NDArray,
                             axis: int, ord: Optional[int] = None):
        """Compute Vector norm using MPI

        Parameters
        ----------
        local_array : :obj:`numpy.ndarray`
            Local Array at each rank
        axis : :obj:`int`
            Axis along which norm is computed
        ord : :obj:`int`, optional
            Order of the norm
        """
        # Compute along any axis
        ncp = get_module(self.engine)
        ord = 2 if ord is None else ord
        if local_array.ndim == 1:
            recv_buf = ncp.empty(shape=1, dtype=np.float64)
        else:
            global_shape = list(self.global_shape)
            global_shape[axis] = 1
            recv_buf = ncp.empty(shape=global_shape, dtype=ncp.float64)
        if ord in ['fro', 'nuc']:
            raise ValueError(f"norm-{ord} not possible for vectors")
        elif ord == 0:
            # Count non-zero then sum reduction
            recv_buf = self._allreduce_subcomm(ncp.count_nonzero(local_array, axis=axis).astype(ncp.float64))
        elif ord == ncp.inf:
            # Calculate max followed by max reduction
            recv_buf = self._allreduce_subcomm(ncp.max(ncp.abs(local_array), axis=axis).astype(ncp.float64),
                                               recv_buf, op=MPI.MAX)
            recv_buf = ncp.squeeze(recv_buf, axis=axis)
        elif ord == -ncp.inf:
            # Calculate min followed by min reduction
            recv_buf = self._allreduce_subcomm(ncp.min(ncp.abs(local_array), axis=axis).astype(ncp.float64),
                                               recv_buf, op=MPI.MIN)
            recv_buf = ncp.squeeze(recv_buf, axis=axis)

        else:
            recv_buf = self._allreduce_subcomm(ncp.sum(ncp.abs(ncp.float_power(local_array, ord)), axis=axis))
            recv_buf = ncp.power(recv_buf, 1.0 / ord)
        return recv_buf

    def zeros_like(self):
        """Creates a copy of the DistributedArray filled with zeros
        """
        arr = DistributedArray(global_shape=self.global_shape,
                               base_comm=self.base_comm,
                               base_comm_nccl=self.base_comm_nccl,
                               partition=self.partition,
                               axis=self.axis,
                               local_shapes=self.local_shapes,
                               engine=self.engine,
                               dtype=self.dtype)
        arr[:] = 0.
        return arr

    def norm(self, ord: Optional[int] = None,
             axis: int = -1):
        """Distributed numpy.linalg.norm method

        Parameters
        ----------
        ord : :obj:`int`, optional
            Order of the norm.
        axis : :obj:`int`, optional
            Axis along which vector norm needs to be computed. Defaults to ``-1``
        """
        # Convert to Partition.SCATTER if Partition.BROADCAST
        x = DistributedArray.to_dist(x=self.local_array, base_comm=self.base_comm, base_comm_nccl=self.base_comm_nccl) \
            if self.partition in [Partition.BROADCAST, Partition.UNSAFE_BROADCAST] else self
        if axis == -1:
            # Flatten the local arrays and calculate norm
            return x._compute_vector_norm(x.local_array.flatten(), axis=0, ord=ord)
        if axis != x.axis:
            raise NotImplementedError("Choose axis along the partition.")
        # Calculate vector norm along the axis
        return x._compute_vector_norm(x.local_array, axis=x.axis, ord=ord)

    def conj(self):
        """Distributed conj() method
        """
        conj = DistributedArray(global_shape=self.global_shape,
                                base_comm=self.base_comm,
                                base_comm_nccl=self.base_comm_nccl,
                                partition=self.partition,
                                axis=self.axis,
                                local_shapes=self.local_shapes,
                                mask=self.mask,
                                engine=self.engine,
                                dtype=self.dtype)
        conj[:] = self.local_array.conj()
        return conj

    def copy(self):
        """Creates a copy of the DistributedArray
        """
        arr = DistributedArray(global_shape=self.global_shape,
                               base_comm=self.base_comm,
                               base_comm_nccl=self.base_comm_nccl,
                               partition=self.partition,
                               axis=self.axis,
                               local_shapes=self.local_shapes,
                               mask=self.mask,
                               engine=self.engine,
                               dtype=self.dtype)
        arr[:] = self.local_array
        return arr

    def ravel(self, order: Optional[str] = "C"):
        """Return a flattened DistributedArray

        Parameters
        ----------
        order : :obj:`str`, optional
            Order in which array needs to be flattened.
            {'C','F', 'A', 'K'}

        Returns
        -------
        arr : :obj:`pylops_mpi.DistributedArray`
            Flattened 1-D DistributedArray
        """
        local_shapes = [(np.prod(local_shape, axis=-1), ) for local_shape in self.local_shapes]
        arr = DistributedArray(global_shape=np.prod(self.global_shape),
                               base_comm=self.base_comm,
                               base_comm_nccl=self.base_comm_nccl,
                               local_shapes=local_shapes,
                               mask=self.mask,
                               partition=self.partition,
                               engine=self.engine,
                               dtype=self.dtype)
        local_array = np.ravel(self.local_array, order=order)
        x = local_array.copy()
        arr[:] = x
        return arr

    def add_ghost_cells(self, cells_front: Optional[int] = None,
                        cells_back: Optional[int] = None):
        """Add ghost cells to the DistributedArray along the axis
        of partition at each rank.

        Parameters
        ----------
        cells_front : :obj:`int`, optional
            Number of cells to be added from the previous process
            to the start of the array at each rank. Defaults to ``None``.
        cells_back : :obj:`int`, optional
            Number of cells to be added from the next process
            to the back of the array at each rank. Defaults to ``None``.

        Returns
        -------
        ghosted_array : :obj:`numpy.ndarray`
            Ghosted Array
        """
        ghosted_array = self.local_array.copy()
        ncp = get_module(self.engine)
        if cells_front is not None:
            # cells_front is small array of int. Explicitly use MPI
            total_cells_front = self.base_comm.allgather(cells_front) + [0]
            # Read cells_front which needs to be sent to rank + 1(cells_front for rank + 1)
            cells_front = total_cells_front[self.rank + 1]
            send_buf = ncp.take(self.local_array, ncp.arange(-cells_front, 0), axis=self.axis)
            recv_shapes = self.local_shapes
            if self.rank != 0:
                # from receiver's perspective (rank), the recv buffer have the same shape as the sender's array (rank-1)
                # in every dimension except the shape at axis=self.axis
                recv_shape = list(recv_shapes[self.rank - 1])
                recv_shape[self.axis] = total_cells_front[self.rank]
                recv_buf = ncp.zeros(recv_shape, dtype=ghosted_array.dtype)
                # Transfer of ghost cells can be skipped if len(recv_buf) = 0
                # Additionally, NCCL will hang if the buffer size is 0 so this optimization is somewhat mandatory
                if len(recv_buf) != 0:
                    ghosted_array = ncp.concatenate([self._recv(recv_buf, source=self.rank - 1, tag=1), ghosted_array], axis=self.axis)
            # The skip in sender is to match with what described in receiver
            if self.rank != self.size - 1 and len(send_buf) != 0:
                if cells_front > self.local_shape[self.axis]:
                    raise ValueError(f"Local Shape at rank={self.rank} along axis={self.axis} "
                                     f"should be > {cells_front}: dim({self.axis}) "
                                     f"{self.local_shape[self.axis]} < {cells_front}; "
                                     f"to achieve this use NUM_PROCESSES <= "
                                     f"{max(1, self.global_shape[self.axis] // cells_front)}")
                self._send(send_buf, dest=self.rank + 1, tag=1)
        if cells_back is not None:
            total_cells_back = self.base_comm.allgather(cells_back) + [0]
            # Read cells_back which needs to be sent to rank - 1(cells_back for rank - 1)
            cells_back = total_cells_back[self.rank - 1]
            send_buf = ncp.take(self.local_array, ncp.arange(cells_back), axis=self.axis)
            # Same reasoning as sending cell front applied
            recv_shapes = self.local_shapes
            if self.rank != 0 and len(send_buf) != 0:
                if cells_back > self.local_shape[self.axis]:
                    raise ValueError(f"Local Shape at rank={self.rank} along axis={self.axis} "
                                     f"should be > {cells_back}: dim({self.axis}) "
                                     f"{self.local_shape[self.axis]} < {cells_back}; "
                                     f"to achieve this use NUM_PROCESSES <= "
                                     f"{max(1, self.global_shape[self.axis] // cells_back)}")
                self._send(send_buf, dest=self.rank - 1, tag=0)
            if self.rank != self.size - 1:
                recv_shape = list(recv_shapes[self.rank + 1])
                recv_shape[self.axis] = total_cells_back[self.rank]
                recv_buf = ncp.zeros(recv_shape, dtype=ghosted_array.dtype)
                if len(recv_buf) != 0:
                    ghosted_array = ncp.append(ghosted_array, self._recv(recv_buf, source=self.rank + 1, tag=0),
                                               axis=self.axis)
        return ghosted_array

    def __repr__(self):
        return f"<DistributedArray with global shape={self.global_shape}, " \
               f"local shape={self.local_shape}" \
               f", dtype={self.dtype}, " \
               f"processes={[i for i in range(self.size)]})> "


class StackedDistributedArray:
    r"""Stacked DistributedArrays

    Stack DistributedArray objects and power them with basic mathematical operations.
    This class allows one to work with a series of distributed arrays to avoid having to create
    a single distributed array with some special internal sorting.

    Parameters
    ----------
    distarrays : :obj:`list`
        List of :class:`pylops_mpi.DistributedArray` objects.
    base_comm : :obj:`mpi4py.MPI.Comm`, optional
        Base MPI Communicator.
        Defaults to ``mpi4py.MPI.COMM_WORLD``.
    """

    def __init__(self, distarrays: List, base_comm: MPI.Comm = MPI.COMM_WORLD):
        self.distarrays = distarrays
        self.narrays = len(distarrays)
        self.base_comm = base_comm
        self.rank = base_comm.Get_rank()
        self.size = base_comm.Get_size()

    def __getitem__(self, index):
        return self.distarrays[index]

    def __setitem__(self, index, value):
        self.distarrays[index][:] = value

    def asarray(self):
        """Global view of the array

        Gather all the distributed arrays

        Returns
        -------
        final_array : :obj:`numpy.ndarray`
            Global Array gathered at all ranks

        """
        ncp = get_module(self.distarrays[0].engine)
        return ncp.hstack([distarr.asarray().ravel() for distarr in self.distarrays])

    def _check_stacked_size(self, stacked_array):
        """Check that arrays have consistent size

        """
        if self.narrays != stacked_array.narrays:
            raise ValueError("Stacked arrays must be composed the same number of of distributed arrays")
        for iarr in range(self.narrays):
            if self.distarrays[iarr].global_shape != stacked_array[iarr].global_shape:
                raise ValueError(f"Stacked arrays {iarr} have different global shape:"
                                 f"{self.distarrays[iarr].global_shape} / "
                                 f"{stacked_array[iarr].global_shape}")

    def __neg__(self):
        arr = self.copy()
        for iarr in range(self.narrays):
            arr[iarr][:] = -arr[iarr][:]
        return arr

    def __add__(self, x):
        return self.add(x)

    def __iadd__(self, x):
        return self.iadd(x)

    def __sub__(self, x):
        return self.__add__(-x)

    def __isub__(self, x):
        return self.__iadd__(-x)

    def __mul__(self, x):
        return self.multiply(x)

    def __rmul__(self, x):
        return self.multiply(x)

    def add(self, stacked_array):
        """Stacked Distributed Addition of arrays
        """
        self._check_stacked_size(stacked_array)
        SumArray = self.copy()
        for iarr in range(self.narrays):
            SumArray[iarr][:] = (self[iarr] + stacked_array[iarr])[:]
        return SumArray

    def iadd(self, stacked_array):
        """Stacked Distributed In-Place Addition of arrays
        """
        self._check_stacked_size(stacked_array)
        for iarr in range(self.narrays):
            self[iarr][:] = (self[iarr] + stacked_array[iarr])[:]
        return self

    def multiply(self, stacked_array):
        """Stacked Distributed Multiplication of arrays
        """
        if isinstance(stacked_array, StackedDistributedArray):
            self._check_stacked_size(stacked_array)
        ProductArray = self.copy()

        if isinstance(stacked_array, StackedDistributedArray):
            # multiply two DistributedArray
            for iarr in range(self.narrays):
                ProductArray[iarr][:] = (self[iarr] * stacked_array[iarr])[:]
        else:
            # multiply with scalar
            for iarr in range(self.narrays):
                ProductArray[iarr][:] = (self[iarr] * stacked_array)[:]
        return ProductArray

    def dot(self, stacked_array):
        """Dot Product of Stacked Distributed Arrays
        """
        self._check_stacked_size(stacked_array)
        dotprod = 0.
        for iarr in range(self.narrays):
            dotprod += self[iarr].dot(stacked_array[iarr])
        return dotprod

    def norm(self, ord: Optional[int] = None):
        """numpy.linalg.norm method on stacked Distributed arrays

        Parameters
        ----------
        ord : :obj:`int`, optional
            Order of the norm.
        """
        ncp = get_module(self.distarrays[0].engine)
        norms = ncp.array([distarray.norm(ord) for distarray in self.distarrays])
        ord = 2 if ord is None else ord
        if ord in ['fro', 'nuc']:
            raise ValueError(f"norm-{ord} not possible for vectors")
        elif ord == 0:
            # Count non-zero then sum reduction
            norm = ncp.sum(norms)
        elif ord == ncp.inf:
            # Calculate max followed by max reduction
            norm = ncp.max(norms)
        elif ord == -ncp.inf:
            # Calculate min followed by max reduction
            norm = ncp.min(norms)
        else:
            norm = ncp.power(ncp.sum(ncp.power(norms, ord)), 1. / ord)
        return norm

    def conj(self):
        """Distributed conj() method
        """
        ConjArray = StackedDistributedArray([distarray.conj() for distarray in self.distarrays])
        return ConjArray

    def copy(self):
        """Creates a copy of the DistributedArray
        """
        arr = StackedDistributedArray([distarray.copy() for distarray in self.distarrays])
        return arr

    def __repr__(self):
        repr_dist = "\n".join([distarray.__repr__() for distarray in self.distarrays])
        return f"<StackedDistributedArray with {self.narrays} distributed arrays: \n" + repr_dist<|MERGE_RESOLUTION|>--- conflicted
+++ resolved
@@ -376,11 +376,7 @@
 
         if deps.nccl_enabled and getattr(self, "base_comm_nccl"):
             return nccl_asarray(self.sub_comm if masked else self.base_comm_nccl,
-<<<<<<< HEAD
-                                self.local_array, self.local_shapes, self.axis)
-=======
                                 self.local_array, self._nccl_local_shapes(masked), self.axis)
->>>>>>> 18e31ab3
         else:
             # Gather all the local arrays and apply concatenation.
             if masked:
